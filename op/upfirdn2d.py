--- conflicted
+++ resolved
@@ -1,4 +1,4 @@
-<<<<<<< HEAD
+from collections import abc
 import os
 
 import torch
@@ -101,8 +101,8 @@
 
         ctx.save_for_backward(kernel, torch.flip(kernel, [0, 1]))
 
-        out_h = (in_h * up_y + pad_y0 + pad_y1 - kernel_h) // down_y + 1
-        out_w = (in_w * up_x + pad_x0 + pad_x1 - kernel_w) // down_x + 1
+        out_h = (in_h * up_y + pad_y0 + pad_y1 - kernel_h + down_y) // down_y
+        out_w = (in_w * up_x + pad_x0 + pad_x1 - kernel_w + down_x) // down_x
         ctx.out_size = (out_h, out_w)
 
         ctx.up = (up_x, up_y)
@@ -127,36 +127,40 @@
     @staticmethod
     def backward(ctx, grad_output):
         kernel, grad_kernel = ctx.saved_tensors
-
-        grad_input = UpFirDn2dBackward.apply(
-            grad_output,
-            kernel,
-            grad_kernel,
-            ctx.up,
-            ctx.down,
-            ctx.pad,
-            ctx.g_pad,
-            ctx.in_size,
-            ctx.out_size,
-        )
+        
+        grad_input = None
+        
+        if ctx.needs_input_grad[0]:
+            grad_input = UpFirDn2dBackward.apply(
+                grad_output,
+                kernel,
+                grad_kernel,
+                ctx.up,
+                ctx.down,
+                ctx.pad,
+                ctx.g_pad,
+                ctx.in_size,
+                ctx.out_size,
+            )
 
         return grad_input, None, None, None, None
 
 
 def upfirdn2d(input, kernel, up=1, down=1, pad=(0, 0)):
-    if not isinstance(up, (list, tuple)):
+    if not isinstance(up, abc.Iterable):
         up = (up, up)
-    if not isinstance(down, (list, tuple)):
+    
+    if not isinstance(down, abc.Iterable):
         down = (down, down)
+        
+    if len(pad) == 2:
+        pad = (pad[0], pad[1], pad[0], pad[1])
+    
     if input.device.type != "cuda":
-        out = upfirdn2d_native(
-            input, kernel, up[0], up[1], down[0], down[1], pad[0], pad[1], pad[0], pad[1]
-        )
+        out = upfirdn2d_native(input, kernel, *up, *down, *pad)
 
     else:
-        out = UpFirDn2d.apply(
-            input, kernel, up, down, (pad[0], pad[1], pad[0], pad[1])
-        )
+        out = UpFirDn2d.apply(input, kernel, up, down, pad)
 
     return out
 
@@ -199,218 +203,7 @@
     out = out.permute(0, 2, 3, 1)
     out = out[:, ::down_y, ::down_x, :]
 
-    out_h = (in_h * up_y + pad_y0 + pad_y1 - kernel_h) // down_y + 1
-    out_w = (in_w * up_x + pad_x0 + pad_x1 - kernel_w) // down_x + 1
-
-    return out.view(-1, channel, out_h, out_w)
-=======
-from collections import abc
-import os
-
-import torch
-from torch.nn import functional as F
-from torch.autograd import Function
-from torch.utils.cpp_extension import load
-
-
-module_path = os.path.dirname(__file__)
-upfirdn2d_op = load(
-    "upfirdn2d",
-    sources=[
-        os.path.join(module_path, "upfirdn2d.cpp"),
-        os.path.join(module_path, "upfirdn2d_kernel.cu"),
-    ],
-)
-
-
-class UpFirDn2dBackward(Function):
-    @staticmethod
-    def forward(
-        ctx, grad_output, kernel, grad_kernel, up, down, pad, g_pad, in_size, out_size
-    ):
-
-        up_x, up_y = up
-        down_x, down_y = down
-        g_pad_x0, g_pad_x1, g_pad_y0, g_pad_y1 = g_pad
-
-        grad_output = grad_output.reshape(-1, out_size[0], out_size[1], 1)
-
-        grad_input = upfirdn2d_op.upfirdn2d(
-            grad_output,
-            grad_kernel,
-            down_x,
-            down_y,
-            up_x,
-            up_y,
-            g_pad_x0,
-            g_pad_x1,
-            g_pad_y0,
-            g_pad_y1,
-        )
-        grad_input = grad_input.view(in_size[0], in_size[1], in_size[2], in_size[3])
-
-        ctx.save_for_backward(kernel)
-
-        pad_x0, pad_x1, pad_y0, pad_y1 = pad
-
-        ctx.up_x = up_x
-        ctx.up_y = up_y
-        ctx.down_x = down_x
-        ctx.down_y = down_y
-        ctx.pad_x0 = pad_x0
-        ctx.pad_x1 = pad_x1
-        ctx.pad_y0 = pad_y0
-        ctx.pad_y1 = pad_y1
-        ctx.in_size = in_size
-        ctx.out_size = out_size
-
-        return grad_input
-
-    @staticmethod
-    def backward(ctx, gradgrad_input):
-        kernel, = ctx.saved_tensors
-
-        gradgrad_input = gradgrad_input.reshape(-1, ctx.in_size[2], ctx.in_size[3], 1)
-
-        gradgrad_out = upfirdn2d_op.upfirdn2d(
-            gradgrad_input,
-            kernel,
-            ctx.up_x,
-            ctx.up_y,
-            ctx.down_x,
-            ctx.down_y,
-            ctx.pad_x0,
-            ctx.pad_x1,
-            ctx.pad_y0,
-            ctx.pad_y1,
-        )
-        # gradgrad_out = gradgrad_out.view(ctx.in_size[0], ctx.out_size[0], ctx.out_size[1], ctx.in_size[3])
-        gradgrad_out = gradgrad_out.view(
-            ctx.in_size[0], ctx.in_size[1], ctx.out_size[0], ctx.out_size[1]
-        )
-
-        return gradgrad_out, None, None, None, None, None, None, None, None
-
-
-class UpFirDn2d(Function):
-    @staticmethod
-    def forward(ctx, input, kernel, up, down, pad):
-        up_x, up_y = up
-        down_x, down_y = down
-        pad_x0, pad_x1, pad_y0, pad_y1 = pad
-
-        kernel_h, kernel_w = kernel.shape
-        batch, channel, in_h, in_w = input.shape
-        ctx.in_size = input.shape
-
-        input = input.reshape(-1, in_h, in_w, 1)
-
-        ctx.save_for_backward(kernel, torch.flip(kernel, [0, 1]))
-
-        out_h = (in_h * up_y + pad_y0 + pad_y1 - kernel_h + down_y) // down_y
-        out_w = (in_w * up_x + pad_x0 + pad_x1 - kernel_w + down_x) // down_x
-        ctx.out_size = (out_h, out_w)
-
-        ctx.up = (up_x, up_y)
-        ctx.down = (down_x, down_y)
-        ctx.pad = (pad_x0, pad_x1, pad_y0, pad_y1)
-
-        g_pad_x0 = kernel_w - pad_x0 - 1
-        g_pad_y0 = kernel_h - pad_y0 - 1
-        g_pad_x1 = in_w * up_x - out_w * down_x + pad_x0 - up_x + 1
-        g_pad_y1 = in_h * up_y - out_h * down_y + pad_y0 - up_y + 1
-
-        ctx.g_pad = (g_pad_x0, g_pad_x1, g_pad_y0, g_pad_y1)
-
-        out = upfirdn2d_op.upfirdn2d(
-            input, kernel, up_x, up_y, down_x, down_y, pad_x0, pad_x1, pad_y0, pad_y1
-        )
-        # out = out.view(major, out_h, out_w, minor)
-        out = out.view(-1, channel, out_h, out_w)
-
-        return out
-
-    @staticmethod
-    def backward(ctx, grad_output):
-        kernel, grad_kernel = ctx.saved_tensors
-
-        grad_input = None
-
-        if ctx.needs_input_grad[0]:
-            grad_input = UpFirDn2dBackward.apply(
-                grad_output,
-                kernel,
-                grad_kernel,
-                ctx.up,
-                ctx.down,
-                ctx.pad,
-                ctx.g_pad,
-                ctx.in_size,
-                ctx.out_size,
-            )
-
-        return grad_input, None, None, None, None
-
-
-def upfirdn2d(input, kernel, up=1, down=1, pad=(0, 0)):
-    if not isinstance(up, abc.Iterable):
-        up = (up, up)
-
-    if not isinstance(down, abc.Iterable):
-        down = (down, down)
-
-    if len(pad) == 2:
-        pad = (pad[0], pad[1], pad[0], pad[1])
-
-    if input.device.type == "cpu":
-        out = upfirdn2d_native(input, kernel, *up, *down, *pad)
-
-    else:
-        out = UpFirDn2d.apply(input, kernel, up, down, pad)
-
-    return out
-
-
-def upfirdn2d_native(
-    input, kernel, up_x, up_y, down_x, down_y, pad_x0, pad_x1, pad_y0, pad_y1
-):
-    _, channel, in_h, in_w = input.shape
-    input = input.reshape(-1, in_h, in_w, 1)
-
-    _, in_h, in_w, minor = input.shape
-    kernel_h, kernel_w = kernel.shape
-
-    out = input.view(-1, in_h, 1, in_w, 1, minor)
-    out = F.pad(out, [0, 0, 0, up_x - 1, 0, 0, 0, up_y - 1])
-    out = out.view(-1, in_h * up_y, in_w * up_x, minor)
-
-    out = F.pad(
-        out, [0, 0, max(pad_x0, 0), max(pad_x1, 0), max(pad_y0, 0), max(pad_y1, 0)]
-    )
-    out = out[
-        :,
-        max(-pad_y0, 0) : out.shape[1] - max(-pad_y1, 0),
-        max(-pad_x0, 0) : out.shape[2] - max(-pad_x1, 0),
-        :,
-    ]
-
-    out = out.permute(0, 3, 1, 2)
-    out = out.reshape(
-        [-1, 1, in_h * up_y + pad_y0 + pad_y1, in_w * up_x + pad_x0 + pad_x1]
-    )
-    w = torch.flip(kernel, [0, 1]).view(1, 1, kernel_h, kernel_w)
-    out = F.conv2d(out, w)
-    out = out.reshape(
-        -1,
-        minor,
-        in_h * up_y + pad_y0 + pad_y1 - kernel_h + 1,
-        in_w * up_x + pad_x0 + pad_x1 - kernel_w + 1,
-    )
-    out = out.permute(0, 2, 3, 1)
-    out = out[:, ::down_y, ::down_x, :]
-
     out_h = (in_h * up_y + pad_y0 + pad_y1 - kernel_h + down_y) // down_y
     out_w = (in_w * up_x + pad_x0 + pad_x1 - kernel_w + down_x) // down_x
 
-    return out.view(-1, channel, out_h, out_w)
->>>>>>> 3dee637b
+    return out.view(-1, channel, out_h, out_w)